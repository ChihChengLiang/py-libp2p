--- conflicted
+++ resolved
@@ -16,15 +16,10 @@
             self.idOpt = idOpt
         else:
             # TODO generate RSA public key pair
-<<<<<<< HEAD
             new_key = RSA.generate(2048, e=65537)
             self.idOpt = new_key.publickey().exportKey("PEM")
             self.private_key = new_key.exportKey("PEM")
-            
-=======
-            pass
-
->>>>>>> bb873343
+      
         self.transportOpt = transportOpt
         self.muxerOpt = muxerOpt
         self.secOpt = secOpt
